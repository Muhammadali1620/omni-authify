try:
    from django.conf import settings
    from django.contrib.auth.models import User
    from rest_framework import status
    from rest_framework.response import Response
    from rest_framework.views import APIView
except ImportError as e:
    raise ImportError("Django Rest Framework is not installed. Install it using 'pip install omni-authify[drf]'") \
        from e

<<<<<<< HEAD
from omni_authify import Facebook, Google
=======
from omni_authify.core.oauth import get_provider
>>>>>>> 6bcfbe2d


class OmniAuthifyDRF:
    def __init__(self, provider_name):
        """
        Retrieve provider settings from Django-rest framework settings
        :param provider_name: The name of the provider such as Facebook or Twitter
        """

        provider_settings = settings.OMNI_AUTHIFY['PROVIDERS'].get(provider_name=provider_name)
        if not provider_settings:
            raise NotImplementedError(f"Provider settings for '{provider_name}' not found in OMNI_AUTHIFY settings.")

        self.provider_name = provider_name
        self.fields = provider_settings.get('fields')
        self.scope = provider_settings.get('scope')
        self.state = provider_settings.get('state')
        self.provider = get_provider(provider_name, provider_settings)

<<<<<<< HEAD
    def get_provider(self, provider_name, provider_settings):
        match provider_name:
            case 'facebook':
                return Facebook(
                    client_id=provider_settings.get('client_id'),
                    client_secret=provider_settings.get('client_secret'),
                    redirect_uri=provider_settings.get('redirect_uri'),
                    scope=provider_settings.get('scope'),
                    fields=provider_settings.get('fields'),
                )

            case 'google':
                return Google(
                    client_id=provider_settings.get('client_id'),
                    client_secret=provider_settings.get('client_secret'),
                    redirect_uri=provider_settings.get('redirect_uri'),
                    scope=provider_settings.get('scope', 'openid email profile'),
            
                )
            # case 'twitter':
            #     return twitter(
            #
            #     )
            #
            # # add other providers as they get ready
            case _:
                return f"Provider '{provider_name}' is not implemented."

    def get_auth_url(self, request, scope=None):
=======
    def get_auth_url(self, scope=None):
>>>>>>> 6bcfbe2d
        """
        Generate the authorization URL
        :return:
        """
        scope = scope or self.scope
        return  self.provider.get_authorization_url(state=self.state, scope=scope)

    def get_user_info(self, request, code):
        """
        Exchange code for access token and fetch user profile
        :param request:
        :param code: code from the provider to get access token
        :return:
        """
        error = request.GET.get('error')
        if error:
            return {'error':True, 'message':f"Error: {error}", 'status':400}

        access_token = self.provider.get_access_token(code=code)
        user_info = self.provider.get_user_profile(access_token=access_token, fields=self.fields)
        return user_info



<|MERGE_RESOLUTION|>--- conflicted
+++ resolved
@@ -8,11 +8,7 @@
     raise ImportError("Django Rest Framework is not installed. Install it using 'pip install omni-authify[drf]'") \
         from e
 
-<<<<<<< HEAD
-from omni_authify import Facebook, Google
-=======
 from omni_authify.core.oauth import get_provider
->>>>>>> 6bcfbe2d
 
 
 class OmniAuthifyDRF:
@@ -32,39 +28,7 @@
         self.state = provider_settings.get('state')
         self.provider = get_provider(provider_name, provider_settings)
 
-<<<<<<< HEAD
-    def get_provider(self, provider_name, provider_settings):
-        match provider_name:
-            case 'facebook':
-                return Facebook(
-                    client_id=provider_settings.get('client_id'),
-                    client_secret=provider_settings.get('client_secret'),
-                    redirect_uri=provider_settings.get('redirect_uri'),
-                    scope=provider_settings.get('scope'),
-                    fields=provider_settings.get('fields'),
-                )
-
-            case 'google':
-                return Google(
-                    client_id=provider_settings.get('client_id'),
-                    client_secret=provider_settings.get('client_secret'),
-                    redirect_uri=provider_settings.get('redirect_uri'),
-                    scope=provider_settings.get('scope', 'openid email profile'),
-            
-                )
-            # case 'twitter':
-            #     return twitter(
-            #
-            #     )
-            #
-            # # add other providers as they get ready
-            case _:
-                return f"Provider '{provider_name}' is not implemented."
-
-    def get_auth_url(self, request, scope=None):
-=======
     def get_auth_url(self, scope=None):
->>>>>>> 6bcfbe2d
         """
         Generate the authorization URL
         :return:
