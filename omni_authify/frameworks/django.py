try:
    from typing import Dict, Set, Tuple
    from django.conf import settings
    from django.contrib.auth import login
    from django.contrib.auth.models import User
    from django.http import HttpResponseRedirect
    from django.shortcuts import redirect
except ImportError as e:
    raise ImportError("Django is not installed. Install it using 'pip install omni-authify[django]'") from e

<<<<<<< HEAD
from omni_authify import Facebook, Google
=======
from omni_authify.core.oauth import get_provider
>>>>>>> 6bcfbe2d


class OmniAuthifyDjango:
    def __init__(self, provider_name):
        """
        Retrieves provider settings from Django settings for authentication.
        :param provider_name: facebook, github,
        """
        provider_settings = settings.OMNI_AUTHIFY['PROVIDERS'].get(provider_name)
        if not provider_settings:
            raise ValueError(f"Provider settings for '{provider_name}' not found in OMNI_AUTHIFY settings.")

        self.provider_name = provider_name
        self.fields = provider_settings.get('fields')
        self.scope = provider_settings.get('scope')
        self.state = provider_settings.get('state')
        self.provider = get_provider(provider_name, provider_settings)

<<<<<<< HEAD
    def get_provider(self, provider_name, provider_settings):
        match provider_name:
            case 'facebook':
                return Facebook(
                    client_id=provider_settings.get('client_id'),
                    client_secret=provider_settings.get('client_secret'),
                    redirect_uri=provider_settings.get('redirect_uri'),
                    fields=provider_settings.get('fields'),
                    scope=provider_settings.get('scope'),
                )
            case 'google':
                return Google(
                    client_id=provider_settings.get('client_id'),
                    client_secret=provider_settings.get('client_secret'),
                    redirect_uri=provider_settings.get('redirect_uri'),
                    scope=provider_settings.get('scope', 'openid email profile'),
                )
            
            case _:
                raise NotImplementedError(f"Provider '{provider_name}' is not implemented.")

    def login(self, request, scope=None) -> redirect:
=======
    def login(self, scope=None) -> redirect:
>>>>>>> 6bcfbe2d
        """
        Generates the authorization URL and redirects the user
        """
        scope = scope or self.scope
        auth_url = self.provider.get_authorization_url(state=self.state, scope=scope)
        return redirect(auth_url)


    def callback(self, request) -> dict[str, bool | str | int] | tuple[dict, int] | dict[str, bool | str | int]:
        """
        Handles the callback from the provider, exchanges the code for an access token, fetches user info,
        and authenticates the user.
        :param request:
        :return: HttpResponse
        """
        error = request.GET.get('error')
        if error:
            return {'error':True, 'message':f"Error: {error}", 'status':400}

        code = request.GET.get('code')
        if not code:
            raise ValueError(f"No code provided")

        try:
            access_token = self.provider.get_access_token(code=code)
            user_info = self.provider.get_user_profile(access_token=access_token, fields=self.fields)
            return user_info, 200
        except Exception as e:
            return {'error':True, 'message':f"Error: {e}", 'status':500, }
<|MERGE_RESOLUTION|>--- conflicted
+++ resolved
@@ -8,11 +8,7 @@
 except ImportError as e:
     raise ImportError("Django is not installed. Install it using 'pip install omni-authify[django]'") from e
 
-<<<<<<< HEAD
-from omni_authify import Facebook, Google
-=======
 from omni_authify.core.oauth import get_provider
->>>>>>> 6bcfbe2d
 
 
 class OmniAuthifyDjango:
@@ -31,32 +27,7 @@
         self.state = provider_settings.get('state')
         self.provider = get_provider(provider_name, provider_settings)
 
-<<<<<<< HEAD
-    def get_provider(self, provider_name, provider_settings):
-        match provider_name:
-            case 'facebook':
-                return Facebook(
-                    client_id=provider_settings.get('client_id'),
-                    client_secret=provider_settings.get('client_secret'),
-                    redirect_uri=provider_settings.get('redirect_uri'),
-                    fields=provider_settings.get('fields'),
-                    scope=provider_settings.get('scope'),
-                )
-            case 'google':
-                return Google(
-                    client_id=provider_settings.get('client_id'),
-                    client_secret=provider_settings.get('client_secret'),
-                    redirect_uri=provider_settings.get('redirect_uri'),
-                    scope=provider_settings.get('scope', 'openid email profile'),
-                )
-            
-            case _:
-                raise NotImplementedError(f"Provider '{provider_name}' is not implemented.")
-
-    def login(self, request, scope=None) -> redirect:
-=======
     def login(self, scope=None) -> redirect:
->>>>>>> 6bcfbe2d
         """
         Generates the authorization URL and redirects the user
         """
