from .providers.facebook import Facebook
from .providers.instagram import Instagram
from .providers.github import GitHub

# Commented out providers not yet implemented
# from .providers.linkedin import LinkedIn
from .providers.google import Google
# from .providers.twitter import Twitter


__all__ = [
    "Facebook",
    "Instagram",
    "GitHub",

    # Other providers will be added once implemented
    # "LinkedIn",
    # "Telegram",
    # "Twitter",
<<<<<<< HEAD
    "Google",
    # "GitHub",
=======
    # "Google",
>>>>>>> 6bcfbe2d
]

__version__ = "0.1.5"
<|MERGE_RESOLUTION|>--- conflicted
+++ resolved
@@ -1,10 +1,10 @@
 from .providers.facebook import Facebook
 from .providers.instagram import Instagram
 from .providers.github import GitHub
+from .providers.google import Google
 
 # Commented out providers not yet implemented
 # from .providers.linkedin import LinkedIn
-from .providers.google import Google
 # from .providers.twitter import Twitter
 
 
@@ -12,17 +12,12 @@
     "Facebook",
     "Instagram",
     "GitHub",
+    "Google",
 
     # Other providers will be added once implemented
     # "LinkedIn",
     # "Telegram",
     # "Twitter",
-<<<<<<< HEAD
-    "Google",
-    # "GitHub",
-=======
-    # "Google",
->>>>>>> 6bcfbe2d
 ]
 
 __version__ = "0.1.5"
